--- conflicted
+++ resolved
@@ -27,7 +27,6 @@
   const [istyping, setIsTyping] = useState(false);
   const toast = useToast();
 
-<<<<<<< HEAD
   const defaultOptions = {
     loop: true,
     autoplay: true,
@@ -36,10 +35,8 @@
       preserveAspectRatio: "xMidYMid slice",
     },
   };
-=======
   const { selectedChat, setSelectedChat, user, notification, setNotification } =
     ChatState();
->>>>>>> 04dbb5d2
 
   const fetchMessages = async () => {
     if (!selectedChat) return;
